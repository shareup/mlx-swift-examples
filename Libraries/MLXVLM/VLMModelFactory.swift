// Copyright © 2024 Apple Inc.

import Foundation
import Hub
import MLX
import MLXLMCommon
import Tokenizers

public enum VLMError: LocalizedError {
    case imageRequired
    case maskRequired
    case singleImageAllowed
    case singleVideoAllowed
    case singleMediaTypeAllowed
    case imageProcessingFailure(String)
    case processing(String)

    public var errorDescription: String? {
        switch self {
        case .imageRequired:
            return String(localized: "An image is required for this operation.")
        case .maskRequired:
            return String(localized: "An image mask is required for this operation.")
        case .singleImageAllowed:
            return String(localized: "Only a single image is allowed for this operation.")
        case .singleVideoAllowed:
            return String(localized: "Only a single video is allowed for this operation.")
        case .singleMediaTypeAllowed:
            return String(
                localized:
                    "Only a single media type (image or video) is allowed for this operation.")
        case .imageProcessingFailure(let details):
            return String(localized: "Failed to process the image: \(details)")
        case .processing(let details):
            return String(localized: "Processing error: \(details)")
        }
    }
}

public struct BaseProcessorConfiguration: Codable, Sendable {
    public let processorClass: String

    enum CodingKeys: String, CodingKey {
        case processorClass = "processor_class"
    }
}

/// Creates a function that loads a configuration file and instantiates a model with the proper configuration
private func create<C: Codable, M>(
    _ configurationType: C.Type, _ modelInit: @escaping (C) -> M
) -> (URL) throws -> M {
    { url in
        let configuration = try JSONDecoder().decode(
            C.self, from: Data(contentsOf: url))
        return modelInit(configuration)
    }
}

private func create<C: Codable, P>(
    _ configurationType: C.Type,
    _ processorInit: @escaping (
        C,
        any Tokenizer
    ) -> P
) -> (URL, any Tokenizer) throws -> P {
    { url, tokenizer in
        let configuration = try JSONDecoder().decode(
            C.self, from: Data(contentsOf: url))
        return processorInit(configuration, tokenizer)
    }
}

/// Registry of model type, e.g 'llama', to functions that can instantiate the model from configuration.
///
/// Typically called via ``LLMModelFactory/load(hub:configuration:progressHandler:)``.
public class VLMTypeRegistry: ModelTypeRegistry, @unchecked Sendable {

    /// Shared instance with default model types.
    public static let shared: VLMTypeRegistry = .init(creators: all())

    /// All predefined model types
    private static func all() -> [String: @Sendable (URL) throws -> any LanguageModel] {
        [
            "paligemma": create(PaliGemmaConfiguration.self, PaliGemma.init),
            "qwen2_vl": create(Qwen2VLConfiguration.self, Qwen2VL.init),
            "qwen2_5_vl": create(Qwen25VLConfiguration.self, Qwen25VL.init),
            "idefics3": create(Idefics3Configuration.self, Idefics3.init),
<<<<<<< HEAD
            "gemma3": create(Gemma3Configuration.self, Gemma3.init),
=======
            "smolvlm": create(SmolVLM2Configuration.self, SmolVLM2.init),
>>>>>>> efb9ed77
        ]
    }
}

public class VLMProcessorTypeRegistry: ProcessorTypeRegistry, @unchecked Sendable {

    /// Shared instance with default processor types.
    public static let shared: VLMProcessorTypeRegistry = .init(creators: all())

    /// All predefined processor types.
    private static func all() -> [String: @Sendable (URL, any Tokenizer) throws ->
        any UserInputProcessor]
    {
        [
            "PaliGemmaProcessor": create(
                PaliGemmaProcessorConfiguration.self, PaliGemmaProcessor.init),
            "Qwen2VLProcessor": create(
                Qwen2VLProcessorConfiguration.self, Qwen2VLProcessor.init),
            "Qwen2_5_VLProcessor": create(
                Qwen25VLProcessorConfiguration.self, Qwen25VLProcessor.init),
            "Idefics3Processor": create(
                Idefics3ProcessorConfiguration.self, Idefics3Processor.init),
<<<<<<< HEAD
            "Gemma3Processor": create(
                Gemma3ProcessorConfiguration.self, Gemma3Processor.init),
=======
            "SmolVLMProcessor": create(
                SmolVLMProcessorConfiguration.self, SmolVLMProcessor.init),
>>>>>>> efb9ed77
        ]
    }
}

/// Registry of models and any overrides that go with them, e.g. prompt augmentation.
/// If asked for an unknown configuration this will use the model/tokenizer as-is.
///
/// The python tokenizers have a very rich set of implementations and configuration.  The
/// swift-tokenizers code handles a good chunk of that and this is a place to augment that
/// implementation, if needed.
public class VLMRegistry: AbstractModelRegistry, @unchecked Sendable {

    /// Shared instance with default model configurations.
    public static let shared: VLMRegistry = .init(modelConfigurations: all())

    static public let paligemma3bMix448_8bit = ModelConfiguration(
        id: "mlx-community/paligemma-3b-mix-448-8bit",
        defaultPrompt: "Describe the image in English"
    )

    static public let qwen2VL2BInstruct4Bit = ModelConfiguration(
        id: "mlx-community/Qwen2-VL-2B-Instruct-4bit",
        defaultPrompt: "Describe the image in English"
    )

    static public let qwen2_5VL3BInstruct4Bit = ModelConfiguration(
        id: "mlx-community/Qwen2.5-VL-3B-Instruct-4bit",
        defaultPrompt: "Describe the image in English"
    )

    static public let smolvlminstruct4bit = ModelConfiguration(
        id: "mlx-community/SmolVLM-Instruct-4bit",
        defaultPrompt: "Describe the image in English"
    )

<<<<<<< HEAD
    static public let gemma3_4B_it_4bit = ModelConfiguration(
        id: "mlx-community/gemma-3-4b-it-4bit",
        defaultPrompt: "Describe the image in English",
        extraEOSTokens: ["<end_of_turn>"]
=======
    static public let smolvlm = ModelConfiguration(
        id: "HuggingFaceTB/SmolVLM2-500M-Video-Instruct-mlx",
        defaultPrompt:
            "What is the main action or notable event happening in this segment? Describe it in one brief sentence."
>>>>>>> efb9ed77
    )

    static public func all() -> [ModelConfiguration] {
        [
            paligemma3bMix448_8bit,
            qwen2VL2BInstruct4Bit,
            qwen2_5VL3BInstruct4Bit,
            smolvlminstruct4bit,
<<<<<<< HEAD
            gemma3_4B_it_4bit,
=======
            smolvlm,
>>>>>>> efb9ed77
        ]
    }

}

@available(*, deprecated, renamed: "VLMRegistry", message: "Please use VLMRegistry directly.")
public typealias ModelRegistry = VLMRegistry

/// Factory for creating new LLMs.
///
/// Callers can use the `shared` instance or create a new instance if custom configuration
/// is required.
///
/// ```swift
/// let modelContainer = try await VLMModelFactory.shared.loadContainer(
///     configuration: VLMRegistry.paligemma3bMix4488bit)
/// ```
public class VLMModelFactory: ModelFactory {

    public init(
        typeRegistry: ModelTypeRegistry, processorRegistry: ProcessorTypeRegistry,
        modelRegistry: AbstractModelRegistry
    ) {
        self.typeRegistry = typeRegistry
        self.processorRegistry = processorRegistry
        self.modelRegistry = modelRegistry
    }

    /// Shared instance with default behavior.
    public static let shared = VLMModelFactory(
        typeRegistry: VLMTypeRegistry.shared, processorRegistry: VLMProcessorTypeRegistry.shared,
        modelRegistry: VLMRegistry.shared)

    /// registry of model type, e.g. configuration value `paligemma` -> configuration and init methods
    public let typeRegistry: ModelTypeRegistry

    /// registry of input processor type, e.g. configuration value `PaliGemmaProcessor` -> configuration and init methods
    public let processorRegistry: ProcessorTypeRegistry

    /// registry of model id to configuration, e.g. `mlx-community/paligemma-3b-mix-448-8bit`
    public let modelRegistry: AbstractModelRegistry

    public func _load(
        hub: HubApi, configuration: ModelConfiguration,
        progressHandler: @Sendable @escaping (Progress) -> Void
    ) async throws -> ModelContext {
        // download weights and config
        let modelDirectory = try await downloadModel(
            hub: hub, configuration: configuration, progressHandler: progressHandler)

        // load the generic config to unerstand which model and how to load the weights
        let configurationURL = modelDirectory.appending(
            component: "config.json"
        )
        let baseConfig = try JSONDecoder().decode(
            BaseConfiguration.self, from: Data(contentsOf: configurationURL))

        let model = try typeRegistry.createModel(
            configuration: configurationURL, modelType: baseConfig.modelType)

        // apply the weights to the bare model
        try loadWeights(
            modelDirectory: modelDirectory, model: model, quantization: baseConfig.quantization)

        let tokenizer = try await loadTokenizer(
            configuration: configuration,
            hub: hub
        )

        let processorConfiguration = modelDirectory.appending(
            component: "preprocessor_config.json"
        )
        let baseProcessorConfig = try JSONDecoder().decode(
            BaseProcessorConfiguration.self,
            from: Data(
                contentsOf: processorConfiguration
            )
        )
        let processor = try processorRegistry.createModel(
            configuration: processorConfiguration,
            processorType: baseProcessorConfig.processorClass, tokenizer: tokenizer)

        return .init(
            configuration: configuration, model: model, processor: processor, tokenizer: tokenizer)
    }

}<|MERGE_RESOLUTION|>--- conflicted
+++ resolved
@@ -85,11 +85,8 @@
             "qwen2_vl": create(Qwen2VLConfiguration.self, Qwen2VL.init),
             "qwen2_5_vl": create(Qwen25VLConfiguration.self, Qwen25VL.init),
             "idefics3": create(Idefics3Configuration.self, Idefics3.init),
-<<<<<<< HEAD
             "gemma3": create(Gemma3Configuration.self, Gemma3.init),
-=======
             "smolvlm": create(SmolVLM2Configuration.self, SmolVLM2.init),
->>>>>>> efb9ed77
         ]
     }
 }
@@ -112,13 +109,10 @@
                 Qwen25VLProcessorConfiguration.self, Qwen25VLProcessor.init),
             "Idefics3Processor": create(
                 Idefics3ProcessorConfiguration.self, Idefics3Processor.init),
-<<<<<<< HEAD
             "Gemma3Processor": create(
                 Gemma3ProcessorConfiguration.self, Gemma3Processor.init),
-=======
             "SmolVLMProcessor": create(
                 SmolVLMProcessorConfiguration.self, SmolVLMProcessor.init),
->>>>>>> efb9ed77
         ]
     }
 }
@@ -154,17 +148,15 @@
         defaultPrompt: "Describe the image in English"
     )
 
-<<<<<<< HEAD
     static public let gemma3_4B_it_4bit = ModelConfiguration(
         id: "mlx-community/gemma-3-4b-it-4bit",
         defaultPrompt: "Describe the image in English",
         extraEOSTokens: ["<end_of_turn>"]
-=======
-    static public let smolvlm = ModelConfiguration(
+
+      static public let smolvlm = ModelConfiguration(
         id: "HuggingFaceTB/SmolVLM2-500M-Video-Instruct-mlx",
         defaultPrompt:
             "What is the main action or notable event happening in this segment? Describe it in one brief sentence."
->>>>>>> efb9ed77
     )
 
     static public func all() -> [ModelConfiguration] {
@@ -173,11 +165,8 @@
             qwen2VL2BInstruct4Bit,
             qwen2_5VL3BInstruct4Bit,
             smolvlminstruct4bit,
-<<<<<<< HEAD
             gemma3_4B_it_4bit,
-=======
             smolvlm,
->>>>>>> efb9ed77
         ]
     }
 
