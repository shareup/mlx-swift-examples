// Copyright © 2024 Apple Inc.

import Foundation
import Hub
import MLX
import MLXLMCommon
import Tokenizers

/// Creates a function that loads a configuration file and instantiates a model with the proper configuration
private func create<C: Codable, M>(
    _ configurationType: C.Type, _ modelInit: @escaping (C) -> M
) -> (URL) throws -> M {
    { url in
        let configuration = try JSONDecoder().decode(
            C.self, from: Data(contentsOf: url))
        return modelInit(configuration)
    }
}

/// Registry of model type, e.g 'llama', to functions that can instantiate the model from configuration.
///
/// Typically called via ``LLMModelFactory/load(hub:configuration:progressHandler:)``.
public class LLMTypeRegistry: ModelTypeRegistry, @unchecked Sendable {

    /// Shared instance with default model types.
    public static let shared: LLMTypeRegistry = .init(creators: all())

    /// All predefined model types.
    private static func all() -> [String: @Sendable (URL) throws -> any LanguageModel] {
        [
            "mistral": create(LlamaConfiguration.self, LlamaModel.init),
            "llama": create(LlamaConfiguration.self, LlamaModel.init),
            "phi": create(PhiConfiguration.self, PhiModel.init),
            "phi3": create(Phi3Configuration.self, Phi3Model.init),
            "phimoe": create(PhiMoEConfiguration.self, PhiMoEModel.init),
            "gemma": create(GemmaConfiguration.self, GemmaModel.init),
            "gemma2": create(Gemma2Configuration.self, Gemma2Model.init),
            "qwen2": create(Qwen2Configuration.self, Qwen2Model.init),
            "qwen3": create(Qwen3Configuration.self, Qwen3Model.init),
            "qwen3_moe": create(Qwen3MoEConfiguration.self, Qwen3MoEModel.init),
            "starcoder2": create(Starcoder2Configuration.self, Starcoder2Model.init),
            "cohere": create(CohereConfiguration.self, CohereModel.init),
            "openelm": create(OpenElmConfiguration.self, OpenELMModel.init),
            "internlm2": create(InternLM2Configuration.self, InternLM2Model.init),
<<<<<<< HEAD
            "gemma3_text": create(Gemma3TextConfiguration.self, Gemma3TextModel.init),
=======
            "granite": create(GraniteConfiguration.self, GraniteModel.init),
>>>>>>> 425333c1
        ]
    }

}

/// Registry of models and any overrides that go with them, e.g. prompt augmentation.
/// If asked for an unknown configuration this will use the model/tokenizer as-is.
///
/// The python tokenizers have a very rich set of implementations and configuration.  The
/// swift-tokenizers code handles a good chunk of that and this is a place to augment that
/// implementation, if needed.
public class LLMRegistry: AbstractModelRegistry, @unchecked Sendable {

    /// Shared instance with default model configurations.
    public static let shared = LLMRegistry(modelConfigurations: all())

    static public let smolLM_135M_4bit = ModelConfiguration(
        id: "mlx-community/SmolLM-135M-Instruct-4bit",
        defaultPrompt: "Tell me about the history of Spain."
    )

    static public let mistralNeMo4bit = ModelConfiguration(
        id: "mlx-community/Mistral-Nemo-Instruct-2407-4bit",
        defaultPrompt: "Explain quaternions."
    )

    static public let mistral7B4bit = ModelConfiguration(
        id: "mlx-community/Mistral-7B-Instruct-v0.3-4bit",
        defaultPrompt: "Describe the Swift language."
    )

    static public let codeLlama13b4bit = ModelConfiguration(
        id: "mlx-community/CodeLlama-13b-Instruct-hf-4bit-MLX",
        overrideTokenizer: "PreTrainedTokenizer",
        defaultPrompt: "func sortArray(_ array: [Int]) -> String { <FILL_ME> }"
    )

    static public let deepSeekR1_7B_4bit = ModelConfiguration(
        id: "mlx-community/DeepSeek-R1-Distill-Qwen-7B-4bit",
        defaultPrompt: "Is 9.9 greater or 9.11?"
    )

    static public let phi4bit = ModelConfiguration(
        id: "mlx-community/phi-2-hf-4bit-mlx",
        // https://www.promptingguide.ai/models/phi-2
        defaultPrompt: "Why is the sky blue?"
    )

    static public let phi3_5_4bit = ModelConfiguration(
        id: "mlx-community/Phi-3.5-mini-instruct-4bit",
        defaultPrompt: "What is the gravity on Mars and the moon?",
        extraEOSTokens: ["<|end|>"]
    )

    static public let phi3_5MoE = ModelConfiguration(
        id: "mlx-community/Phi-3.5-MoE-instruct-4bit",
        defaultPrompt: "What is the gravity on Mars and the moon?",
        extraEOSTokens: ["<|end|>"]
    ) {
        prompt in
        "<|user|>\n\(prompt)<|end|>\n<|assistant|>\n"
    }

    static public let gemma2bQuantized = ModelConfiguration(
        id: "mlx-community/quantized-gemma-2b-it",
        overrideTokenizer: "PreTrainedTokenizer",
        // https://www.promptingguide.ai/models/gemma
        defaultPrompt: "what is the difference between lettuce and cabbage?"
    )

    static public let gemma_2_9b_it_4bit = ModelConfiguration(
        id: "mlx-community/gemma-2-9b-it-4bit",
        overrideTokenizer: "PreTrainedTokenizer",
        // https://www.promptingguide.ai/models/gemma
        defaultPrompt: "What is the difference between lettuce and cabbage?"
    )

    static public let gemma_2_2b_it_4bit = ModelConfiguration(
        id: "mlx-community/gemma-2-2b-it-4bit",
        overrideTokenizer: "PreTrainedTokenizer",
        // https://www.promptingguide.ai/models/gemma
        defaultPrompt: "What is the difference between lettuce and cabbage?"
    )

    static public let qwen205b4bit = ModelConfiguration(
        id: "mlx-community/Qwen1.5-0.5B-Chat-4bit",
        overrideTokenizer: "PreTrainedTokenizer",
        defaultPrompt: "why is the sky blue?"
    )

    static public let qwen2_5_7b = ModelConfiguration(
        id: "mlx-community/Qwen2.5-7B-Instruct-4bit",
        defaultPrompt: "Why is the sky blue?"
    )

    static public let qwen2_5_1_5b = ModelConfiguration(
        id: "mlx-community/Qwen2.5-1.5B-Instruct-4bit",
        defaultPrompt: "Why is the sky blue?"
    )

    static public let qwen3_0_6b_4bit = ModelConfiguration(
        id: "mlx-community/Qwen3-0.6B-4bit",
        defaultPrompt: "Why is the sky blue?"
    )

    static public let qwen3_1_7b_4bit = ModelConfiguration(
        id: "mlx-community/Qwen3-1.7B-4bit",
        defaultPrompt: "Why is the sky blue?"
    )

    static public let qwen3_4b_4bit = ModelConfiguration(
        id: "mlx-community/Qwen3-4B-4bit",
        defaultPrompt: "Why is the sky blue?"
    )

    static public let qwen3_8b_4bit = ModelConfiguration(
        id: "mlx-community/Qwen3-8B-4bit",
        defaultPrompt: "Why is the sky blue?"
    )

    static public let qwen3MoE_30b_a3b_4bit = ModelConfiguration(
        id: "mlx-community/Qwen3-30B-A3B-4bit",
        defaultPrompt: "Why is the sky blue?"
    )

    static public let openelm270m4bit = ModelConfiguration(
        id: "mlx-community/OpenELM-270M-Instruct",
        // https://huggingface.co/apple/OpenELM
        defaultPrompt: "Once upon a time there was"
    )

    static public let llama3_1_8B_4bit = ModelConfiguration(
        id: "mlx-community/Meta-Llama-3.1-8B-Instruct-4bit",
        defaultPrompt: "What is the difference between a fruit and a vegetable?"
    )

    static public let llama3_8B_4bit = ModelConfiguration(
        id: "mlx-community/Meta-Llama-3-8B-Instruct-4bit",
        defaultPrompt: "What is the difference between a fruit and a vegetable?"
    )

    static public let llama3_2_1B_4bit = ModelConfiguration(
        id: "mlx-community/Llama-3.2-1B-Instruct-4bit",
        defaultPrompt: "What is the difference between a fruit and a vegetable?"
    )

    static public let llama3_2_3B_4bit = ModelConfiguration(
        id: "mlx-community/Llama-3.2-3B-Instruct-4bit",
        defaultPrompt: "What is the difference between a fruit and a vegetable?"
    )

<<<<<<< HEAD
    static public let gemma3_1B_4bit = ModelConfiguration(
        id: "mlx-community/gemma-3-1b-it-4bit",
        defaultPrompt: "What is the difference between a fruit and a vegetable?"
=======
    static public let granite3_3_2b_4bit = ModelConfiguration(
        id: "mlx-community/granite-3.3-2b-instruct-4bit",
        defaultPrompt: ""
>>>>>>> 425333c1
    )

    private static func all() -> [ModelConfiguration] {
        [
            codeLlama13b4bit,
            deepSeekR1_7B_4bit,
            gemma2bQuantized,
            gemma_2_2b_it_4bit,
            gemma_2_9b_it_4bit,
            granite3_3_2b_4bit,
            llama3_1_8B_4bit,
            llama3_2_1B_4bit,
            llama3_2_3B_4bit,
            llama3_8B_4bit,
            mistral7B4bit,
            mistralNeMo4bit,
            openelm270m4bit,
            phi3_5MoE,
            phi3_5_4bit,
            phi4bit,
            qwen205b4bit,
            qwen2_5_7b,
            qwen2_5_1_5b,
            qwen3_0_6b_4bit,
            qwen3_1_7b_4bit,
            qwen3_4b_4bit,
            qwen3_8b_4bit,
            smolLM_135M_4bit,
            gemma3_1B_4bit,
        ]
    }

}

@available(*, deprecated, renamed: "LLMRegistry", message: "Please use LLMRegistry directly.")
public typealias ModelRegistry = LLMRegistry

private struct LLMUserInputProcessor: UserInputProcessor {

    let tokenizer: Tokenizer
    let configuration: ModelConfiguration
    let messageGenerator: MessageGenerator

    internal init(
        tokenizer: any Tokenizer, configuration: ModelConfiguration,
        messageGenerator: MessageGenerator
    ) {
        self.tokenizer = tokenizer
        self.configuration = configuration
        self.messageGenerator = messageGenerator
    }

    func prepare(input: UserInput) throws -> LMInput {
        let messages = messageGenerator.generate(from: input)
        do {
            let promptTokens = try tokenizer.applyChatTemplate(
                messages: messages, tools: input.tools, additionalContext: input.additionalContext)

            let decoded = try tokenizer.decode(tokens: promptTokens)
            print("decoded prompt:")
            print(decoded)

            return LMInput(tokens: MLXArray(promptTokens))
        } catch TokenizerError.missingChatTemplate {
            print(
                "No chat template was included or provided, so converting messages to simple text format. This is not optimal for model performance, so applications should provide a chat template if none is included with the model."
            )
            let prompt =
                messages
                .compactMap { $0["content"] as? String }
                .joined(separator: "\n\n")
            let promptTokens = tokenizer.encode(text: prompt)
            return LMInput(tokens: MLXArray(promptTokens))
        }
    }
}

/// Factory for creating new LLMs.
///
/// Callers can use the `shared` instance or create a new instance if custom configuration
/// is required.
///
/// ```swift
/// let modelContainer = try await LLMModelFactory.shared.loadContainer(
///     configuration: LLMRegistry.llama3_8B_4bit)
/// ```
public class LLMModelFactory: ModelFactory {

    public init(typeRegistry: ModelTypeRegistry, modelRegistry: AbstractModelRegistry) {
        self.typeRegistry = typeRegistry
        self.modelRegistry = modelRegistry
    }

    /// Shared instance with default behavior.
    public static let shared = LLMModelFactory(
        typeRegistry: LLMTypeRegistry.shared, modelRegistry: LLMRegistry.shared)

    /// registry of model type, e.g. configuration value `llama` -> configuration and init methods
    public let typeRegistry: ModelTypeRegistry

    /// registry of model id to configuration, e.g. `mlx-community/Llama-3.2-3B-Instruct-4bit`
    public let modelRegistry: AbstractModelRegistry

    public func _load(
        hub: HubApi, configuration: ModelConfiguration,
        progressHandler: @Sendable @escaping (Progress) -> Void
    ) async throws -> ModelContext {
        // download weights and config
        let modelDirectory = try await downloadModel(
            hub: hub, configuration: configuration, progressHandler: progressHandler)

        // load the generic config to unerstand which model and how to load the weights
        let configurationURL = modelDirectory.appending(component: "config.json")
        let baseConfig = try JSONDecoder().decode(
            BaseConfiguration.self, from: Data(contentsOf: configurationURL))
        let model = try typeRegistry.createModel(
            configuration: configurationURL, modelType: baseConfig.modelType)

        // apply the weights to the bare model
        try loadWeights(
            modelDirectory: modelDirectory, model: model, quantization: baseConfig.quantization)

        let tokenizer = try await loadTokenizer(configuration: configuration, hub: hub)

        return .init(
            configuration: configuration, model: model,
            processor: LLMUserInputProcessor(
                tokenizer: tokenizer, configuration: configuration,
                messageGenerator: DefaultMessageGenerator()),
            tokenizer: tokenizer)
    }

}<|MERGE_RESOLUTION|>--- conflicted
+++ resolved
@@ -42,11 +42,8 @@
             "cohere": create(CohereConfiguration.self, CohereModel.init),
             "openelm": create(OpenElmConfiguration.self, OpenELMModel.init),
             "internlm2": create(InternLM2Configuration.self, InternLM2Model.init),
-<<<<<<< HEAD
             "gemma3_text": create(Gemma3TextConfiguration.self, Gemma3TextModel.init),
-=======
             "granite": create(GraniteConfiguration.self, GraniteModel.init),
->>>>>>> 425333c1
         ]
     }
 
@@ -198,15 +195,13 @@
         defaultPrompt: "What is the difference between a fruit and a vegetable?"
     )
 
-<<<<<<< HEAD
     static public let gemma3_1B_4bit = ModelConfiguration(
         id: "mlx-community/gemma-3-1b-it-4bit",
         defaultPrompt: "What is the difference between a fruit and a vegetable?"
-=======
+
     static public let granite3_3_2b_4bit = ModelConfiguration(
         id: "mlx-community/granite-3.3-2b-instruct-4bit",
         defaultPrompt: ""
->>>>>>> 425333c1
     )
 
     private static func all() -> [ModelConfiguration] {
