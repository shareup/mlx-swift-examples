// Copyright © 2024 Apple Inc.

import Foundation
import Hub
import MLX
import MLXNN
import Tokenizers

/// Download the model using the `HubApi`.
///
/// This will download `*.safetensors` and `*.json` if the ``ModelConfiguration``
/// represents a Hub id, e.g. `mlx-community/gemma-2-2b-it-4bit`.
///
/// This is typically called via ``ModelFactory/load(hub:configuration:progressHandler:)``
///
/// - Parameters:
///   - hub: HubApi instance
///   - configuration: the model identifier
///   - progressHandler: callback for progress
/// - Returns: URL for the directory containing downloaded files
public func downloadModel(
    hub: HubApi, configuration: ModelConfiguration,
    progressHandler: @Sendable @escaping (Progress) -> Void
) async throws -> URL {
    do {
        switch configuration.id {
        case .id(let id):
            // download the model weights
            let repo = Hub.Repo(id: id)
            let modelFiles = ["*.safetensors", "*.json"]
            return try await hub.snapshot(
                from: repo, matching: modelFiles, progressHandler: progressHandler)

        case .directory(let directory):
            return directory
        }

    } catch Hub.HubClientError.authorizationRequired {
        // an authorizationRequired means (typically) that the named repo doesn't exist on
        // on the server so retry with local only configuration
        return configuration.modelDirectory(hub: hub)

    } catch {
        let nserror = error as NSError
        if nserror.domain == NSURLErrorDomain && nserror.code == NSURLErrorNotConnectedToInternet {
            // Error Domain=NSURLErrorDomain Code=-1009 "The Internet connection appears to be offline."
            // fall back to the local directory
            return configuration.modelDirectory(hub: hub)
        } else {
            throw error
        }
    }
}

/// Load model weights.
///
/// This is typically called via ``ModelFactory/load(hub:configuration:progressHandler:)``.
/// This function loads all `safetensor` files in the given `modelDirectory`,
/// calls ``LanguageModel/sanitize(weights:)``, applies optional quantization, and
/// updates the model with the weights.
public func loadWeights(
    modelDirectory: URL, model: LanguageModel,
    quantization: BaseConfiguration.Quantization? = nil,
    perLayerQuantization: BaseConfiguration.PerLayerQuantization? = nil
) throws {
    // Load the weights
    var weights = [String: MLXArray]()
    let enumerator = FileManager.default.enumerator(
        at: modelDirectory, includingPropertiesForKeys: nil)!
    for case let url as URL in enumerator {
        if url.pathExtension == "safetensors" {
            let w = try loadArrays(url: url)
            for (key, value) in w {
                weights[key] = value
            }
        }
    }
    // Per-model cleanup
    weights = model.sanitize(weights: weights)
<<<<<<< HEAD
    // Apply quantization if needed
    if let quantization = quantization {
        // Check if we should skip quantizing vision components
        let skipVision = shouldSkipVision(modelDirectory: modelDirectory)
        let predicate = getClassPredicate(skipVision: skipVision, weights: weights)
        // Use the Swift quantize function with our predicate
        quantize(
            model: model,
            groupSize: quantization.groupSize,
            bits: quantization.bits,
            filter: predicate
        )
=======

    // quantize if needed
    if quantization != nil || perLayerQuantization != nil {
        quantize(model: model) { path, module in
            if weights["\(path).scales"] != nil {
                if let perLayerQuantization {
                    return perLayerQuantization.quantization(layer: path)?.asTuple
                } else {
                    return quantization?.asTuple
                }
            } else {
                return nil
            }
        }
>>>>>>> a7c2e7b6
    }
    // Apply the loaded weights
    let parameters = ModuleParameters.unflattened(weights)
    try model.update(parameters: parameters, verify: [.all])
    eval(model)
}

<<<<<<< HEAD
// Creates a predicate for determining which modules to quantize
private func getClassPredicate(skipVision: Bool, weights: [String: MLXArray]? = nil) -> (
    String, Module
) -> Bool {
    if skipVision {
        // Don't quantize vision components
        return { path, module in
            // Check if module is quantizable (has to_quantized method in Python)
            let isQuantizable = module is Quantizable
            // Don't quantize vision components
            let isNotVisionComponent =
                !path.contains("vision_model") && !path.contains("vision_tower")
            return isQuantizable && isNotVisionComponent
        }
    } else {
        if let weights = weights {
            // Only quantize modules that have scales in the weights
            return { path, module in
                // Check if module is quantizable
                let isQuantizable = module is Quantizable
                // Check if module has appropriate dimensions (weight.shape[-1] % 64 == 0 in Python)
                var hasDivisibleDimensions = false
                if let linear = module as? Linear, let lastShapeElement = linear.weight.shape.last {
                    hasDivisibleDimensions = lastShapeElement % 64 == 0
                } else if let embedding = module as? Embedding,
                    let lastShapeElement = embedding.weight.shape.last
                {
                    hasDivisibleDimensions = lastShapeElement % 64 == 0
                }
                // Check if scales exist in weights
                let hasScales = weights["\(path).scales"] != nil
                return isQuantizable && hasDivisibleDimensions && hasScales
            }
        } else {
            // Default case - quantize modules with appropriate dimensions
            return { _, module in
                // Check if module is quantizable
                let isQuantizable = module is Quantizable
                // Check if module has appropriate dimensions
                var hasDivisibleDimensions = false
                if let linear = module as? Linear, let lastShapeElement = linear.weight.shape.last {
                    hasDivisibleDimensions = lastShapeElement % 64 == 0
                } else if let embedding = module as? Embedding,
                    let lastShapeElement = embedding.weight.shape.last
                {
                    hasDivisibleDimensions = lastShapeElement % 64 == 0
                }
                return isQuantizable && hasDivisibleDimensions
            }
        }
    }
}

// Helper function to check if vision components should be skipped during quantization
private func shouldSkipVision(modelDirectory: URL) -> Bool {
    let configURL = modelDirectory.appending(component: "config.json")
    guard let configData = try? Data(contentsOf: configURL),
        let json = try? JSONSerialization.jsonObject(with: configData) as? [String: Any]
    else {
        return false
    }
    // Check if this is a model with vision components that should be skipped
    if let visionConfig = json["vision_config"] as? [String: Any],
        let skipVision = visionConfig["skip_vision"] as? Bool
    {
        return skipVision
    }
    return false
=======
// TODO remove once mlx-swift update is adopted
func quantize(
    model: Module,
    filter: (String, Module) -> (groupSize: Int, bits: Int)?,
    apply: (Module, Int, Int) -> Module? = quantizeSingle(layer:groupSize:bits:)
) {
    let updates =
        model
        .leafModules()
        .flattened()
        .compactMap { (path, m) -> (String, Module)? in
            if let (groupSize, bits) = filter(path, m) {
                if let quantized = apply(m, groupSize, bits) {
                    return (path, quantized)
                }
            }

            return nil
        }

    model.update(modules: ModuleChildren.unflattened(updates))
>>>>>>> a7c2e7b6
}<|MERGE_RESOLUTION|>--- conflicted
+++ resolved
@@ -77,20 +77,6 @@
     }
     // Per-model cleanup
     weights = model.sanitize(weights: weights)
-<<<<<<< HEAD
-    // Apply quantization if needed
-    if let quantization = quantization {
-        // Check if we should skip quantizing vision components
-        let skipVision = shouldSkipVision(modelDirectory: modelDirectory)
-        let predicate = getClassPredicate(skipVision: skipVision, weights: weights)
-        // Use the Swift quantize function with our predicate
-        quantize(
-            model: model,
-            groupSize: quantization.groupSize,
-            bits: quantization.bits,
-            filter: predicate
-        )
-=======
 
     // quantize if needed
     if quantization != nil || perLayerQuantization != nil {
@@ -105,84 +91,14 @@
                 return nil
             }
         }
->>>>>>> a7c2e7b6
     }
+    
     // Apply the loaded weights
     let parameters = ModuleParameters.unflattened(weights)
     try model.update(parameters: parameters, verify: [.all])
     eval(model)
 }
 
-<<<<<<< HEAD
-// Creates a predicate for determining which modules to quantize
-private func getClassPredicate(skipVision: Bool, weights: [String: MLXArray]? = nil) -> (
-    String, Module
-) -> Bool {
-    if skipVision {
-        // Don't quantize vision components
-        return { path, module in
-            // Check if module is quantizable (has to_quantized method in Python)
-            let isQuantizable = module is Quantizable
-            // Don't quantize vision components
-            let isNotVisionComponent =
-                !path.contains("vision_model") && !path.contains("vision_tower")
-            return isQuantizable && isNotVisionComponent
-        }
-    } else {
-        if let weights = weights {
-            // Only quantize modules that have scales in the weights
-            return { path, module in
-                // Check if module is quantizable
-                let isQuantizable = module is Quantizable
-                // Check if module has appropriate dimensions (weight.shape[-1] % 64 == 0 in Python)
-                var hasDivisibleDimensions = false
-                if let linear = module as? Linear, let lastShapeElement = linear.weight.shape.last {
-                    hasDivisibleDimensions = lastShapeElement % 64 == 0
-                } else if let embedding = module as? Embedding,
-                    let lastShapeElement = embedding.weight.shape.last
-                {
-                    hasDivisibleDimensions = lastShapeElement % 64 == 0
-                }
-                // Check if scales exist in weights
-                let hasScales = weights["\(path).scales"] != nil
-                return isQuantizable && hasDivisibleDimensions && hasScales
-            }
-        } else {
-            // Default case - quantize modules with appropriate dimensions
-            return { _, module in
-                // Check if module is quantizable
-                let isQuantizable = module is Quantizable
-                // Check if module has appropriate dimensions
-                var hasDivisibleDimensions = false
-                if let linear = module as? Linear, let lastShapeElement = linear.weight.shape.last {
-                    hasDivisibleDimensions = lastShapeElement % 64 == 0
-                } else if let embedding = module as? Embedding,
-                    let lastShapeElement = embedding.weight.shape.last
-                {
-                    hasDivisibleDimensions = lastShapeElement % 64 == 0
-                }
-                return isQuantizable && hasDivisibleDimensions
-            }
-        }
-    }
-}
-
-// Helper function to check if vision components should be skipped during quantization
-private func shouldSkipVision(modelDirectory: URL) -> Bool {
-    let configURL = modelDirectory.appending(component: "config.json")
-    guard let configData = try? Data(contentsOf: configURL),
-        let json = try? JSONSerialization.jsonObject(with: configData) as? [String: Any]
-    else {
-        return false
-    }
-    // Check if this is a model with vision components that should be skipped
-    if let visionConfig = json["vision_config"] as? [String: Any],
-        let skipVision = visionConfig["skip_vision"] as? Bool
-    {
-        return skipVision
-    }
-    return false
-=======
 // TODO remove once mlx-swift update is adopted
 func quantize(
     model: Module,
@@ -204,5 +120,4 @@
         }
 
     model.update(modules: ModuleChildren.unflattened(updates))
->>>>>>> a7c2e7b6
 }