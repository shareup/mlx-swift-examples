// Copyright 2024 Apple Inc.

import AVKit
import AsyncAlgorithms
import CoreImage
import MLX
import MLXLMCommon
import MLXRandom
import MLXVLM
import PhotosUI
import SwiftUI

#if os(iOS) || os(visionOS)
    typealias PlatformImage = UIImage
#else
    typealias PlatformImage = NSImage
#endif

let videoSystemPrompt =
    "Focus only on describing the key dramatic action or notable event occurring in this video segment. Skip general context or scene-setting details unless they are crucial to understanding the main action."
let imageSystemPrompt =
    "You are an image understanding model capable of describing the salient features of any image."

struct ContentView: View {

    @State var llm = VLMEvaluator()
    @Environment(DeviceStat.self) private var deviceStat

    @State private var selectedImage: PlatformImage? = nil {
        didSet {
            if selectedImage != nil {
                selectedVideoURL = nil
                player = nil
            }
        }
    }
    @State private var selectedVideoURL: URL? {
        didSet {
            if let selectedVideoURL {
                player = AVPlayer(url: selectedVideoURL)
                selectedImage = nil
            }
        }
    }
    @State private var showingImagePicker = false
    @State private var selectedItem: PhotosPickerItem? = nil
    @State private var player: AVPlayer? = nil

    private var currentImageURL: URL? {
        selectedImage == nil && selectedVideoURL == nil
            ? URL(
                string:
                    "https://huggingface.co/datasets/huggingface/documentation-images/resolve/main/bee.jpg"
            ) : nil
    }

    var body: some View {
        VStack(alignment: .leading) {
            VStack {
                HStack {
                    Text(llm.modelInfo)
                        .textFieldStyle(.roundedBorder)

                    Spacer()

                    Text(llm.stat)
                }

                VStack {
                    if let player {
                        VideoPlayer(player: player)
                            .frame(height: 300)
                            .cornerRadius(12)
                    } else if let selectedImage {
                        Group {
                            #if os(iOS) || os(visionOS)
                                Image(uiImage: selectedImage)
                                    .resizable()
                            #else
                                Image(nsImage: selectedImage)
                                    .resizable()
                            #endif
                        }
                        .scaledToFit()
                        .cornerRadius(12)
                        .frame(height: 300)
                    } else if let imageURL = currentImageURL {
                        AsyncImage(url: imageURL) { phase in
                            switch phase {
                            case .empty:
                                ProgressView()
                            case .success(let image):
                                image
                                    .resizable()
                                    .scaledToFit()
                                    .cornerRadius(12)
                                    .frame(height: 200)
                            case .failure:
                                Image(systemName: "photo.badge.exclamationmark")
                            @unknown default:
                                EmptyView()
                            }
                        }
                    }

                    HStack {
                        #if os(iOS) || os(visionOS)
                            PhotosPicker(
                                selection: $selectedItem,
                                matching: PHPickerFilter.any(of: [
                                    PHPickerFilter.images, PHPickerFilter.videos,
                                ])
                            ) {
                                Label("Select Image/Video", systemImage: "photo.badge.plus")
                            }
                            .onChange(of: selectedItem) {
                                Task {
                                    if let video = try? await selectedItem?.loadTransferable(
                                        type: TransferableVideo.self)
                                    {
                                        selectedVideoURL = video.url
                                    } else if let data = try? await selectedItem?.loadTransferable(
                                        type: Data.self)
                                    {
                                        selectedImage = PlatformImage(data: data)
                                    }
                                }
                            }
                        #else
                            Button("Select Image/Video") {
                                showingImagePicker = true
                            }
                            .fileImporter(
                                isPresented: $showingImagePicker,
                                allowedContentTypes: [.image, .movie]
                            ) { result in
                                switch result {
                                case .success(let file):
                                    Task { @MainActor in
                                        do {
                                            let data = try loadData(from: file)
                                            if let image = PlatformImage(data: data) {
                                                selectedImage = image
                                            } else if let fileType = UTType(
                                                filenameExtension: file.pathExtension),
                                                fileType.conforms(to: .movie)
                                            {
                                                if let sandboxURL = try? loadVideoToSandbox(
                                                    from: file)
                                                {
                                                    selectedVideoURL = sandboxURL
                                                }
                                            } else {
                                                print("Failed to create image from data")
                                            }
                                        } catch {
                                            print(
                                                "Failed to load image: \(error.localizedDescription)"
                                            )
                                        }
                                    }
                                case .failure(let error):
                                    print(error.localizedDescription)
                                }
                            }
                        #endif

                        if selectedImage != nil {
                            Button("Clear", role: .destructive) {
                                selectedImage = nil
                                selectedItem = nil
                            }
                        }
                    }
                }
                .padding()

                HStack {
                    Spacer()
                    if llm.running {
                        ProgressView()
                            .frame(maxHeight: 20)
                        Spacer()
                    }
                }
            }

            ScrollView(.vertical) {
                ScrollViewReader { sp in
                    Text(llm.output)
                        .textSelection(.enabled)
                        .onChange(of: llm.output) { _, _ in
                            sp.scrollTo("bottom")
                        }

                    Spacer()
                        .frame(width: 1, height: 1)
                        .id("bottom")
                }
            }
            .frame(minHeight: 200)

            HStack {
                TextField("prompt", text: Bindable(llm).prompt)
                    .onSubmit(generate)
                    .disabled(llm.running)
                    #if os(visionOS)
                        .textFieldStyle(.roundedBorder)
                    #endif
                Button(llm.running ? "stop" : "generate", action: llm.running ? cancel : generate)
            }
        }
        .onAppear {
            selectedVideoURL = URL(
                string:
                    "https://videos.pexels.com/video-files/4066325/4066325-uhd_2560_1440_24fps.mp4")!
        }
        #if os(visionOS)
            .padding(40)
        #else
            .padding()
        #endif
        .toolbar {
            ToolbarItem {
                Label(
                    "Memory Usage: \(deviceStat.gpuUsage.activeMemory.formatted(.byteCount(style: .memory)))",
                    systemImage: "info.circle.fill"
                )
                .labelStyle(.titleAndIcon)
                .padding(.horizontal)
                .help(
                    Text(
                        """
                        Active Memory: \(deviceStat.gpuUsage.activeMemory.formatted(.byteCount(style: .memory)))/\(GPU.memoryLimit.formatted(.byteCount(style: .memory)))
                        Cache Memory: \(deviceStat.gpuUsage.cacheMemory.formatted(.byteCount(style: .memory)))/\(GPU.cacheLimit.formatted(.byteCount(style: .memory)))
                        Peak Memory: \(deviceStat.gpuUsage.peakMemory.formatted(.byteCount(style: .memory)))
                        """
                    )
                )
            }
            ToolbarItem(placement: .primaryAction) {
                Button {
                    Task {
                        copyToClipboard(llm.output)
                    }
                } label: {
                    Label("Copy Output", systemImage: "doc.on.doc.fill")
                }
                .disabled(llm.output == "")
                .labelStyle(.titleAndIcon)
            }
        }
        .task {
            _ = try? await llm.load()
        }
    }

    private func generate() {
        Task {
            if let selectedImage = selectedImage {
                #if os(iOS) || os(visionOS)
                    let ciImage = CIImage(image: selectedImage)
                    llm.generate(image: ciImage ?? CIImage(), videoURL: nil)
                #else
                    if let cgImage = selectedImage.cgImage(
                        forProposedRect: nil, context: nil, hints: nil)
                    {
                        let ciImage = CIImage(cgImage: cgImage)
                        llm.generate(image: ciImage, videoURL: nil)
                    }
                #endif
            } else if let imageURL = currentImageURL {
                do {
                    let (data, _) = try await URLSession.shared.data(from: imageURL)
                    if let ciImage = CIImage(data: data) {
                        llm.generate(image: ciImage, videoURL: nil)
                    }
                } catch {
                    print("Failed to load image: \(error.localizedDescription)")
                }
            } else {
                if let videoURL = selectedVideoURL {
                    llm.generate(image: nil, videoURL: videoURL)
                }
            }
        }
    }

    private func cancel() {
        llm.cancelGeneration()
    }

    #if os(macOS)
        private func loadData(from url: URL) throws -> Data {
            guard url.startAccessingSecurityScopedResource() else {
                throw NSError(
                    domain: "FileAccess", code: -1,
                    userInfo: [NSLocalizedDescriptionKey: "Failed to access the file."])
            }
            defer { url.stopAccessingSecurityScopedResource() }
            return try Data(contentsOf: url)
        }

        private func loadVideoToSandbox(from url: URL) throws -> URL {
            guard url.startAccessingSecurityScopedResource() else {
                throw NSError(
                    domain: "FileAccess", code: -1,
                    userInfo: [NSLocalizedDescriptionKey: "Failed to access the file."])
            }
            defer { url.stopAccessingSecurityScopedResource() }
            let sandboxURL = try SandboxFileTransfer.transferFileToTemp(from: url)
            return sandboxURL
        }
    #endif

    private func copyToClipboard(_ string: String) {
        #if os(macOS)
            NSPasteboard.general.clearContents()
            NSPasteboard.general.setString(string, forType: .string)
        #else
            UIPasteboard.general.string = string
        #endif
    }
}

@Observable
@MainActor
class VLMEvaluator {

    var running = false

    var prompt = ""
    var output = ""
    var modelInfo = ""
    var stat = ""

    /// This controls which model loads. `smolvlm` is very small even unquantized, so it will fit on
    /// more devices.
<<<<<<< HEAD
    let modelConfiguration = VLMRegistry.gemma3_4B_it_4bit
=======
    let modelConfiguration = VLMRegistry.smolvlm
>>>>>>> efb9ed77

    /// parameters controlling the output – use values appropriate for the model selected above
    let generateParameters = MLXLMCommon.GenerateParameters(
        maxTokens: 800, temperature: 0.7, topP: 0.9)
    let updateInterval = Duration.seconds(0.25)

    /// A task responsible for handling the generation process.
    var generationTask: Task<Void, Error>?

    enum LoadState {
        case idle
        case loaded(ModelContainer)
    }

    var loadState = LoadState.idle

    /// load and return the model -- can be called multiple times, subsequent calls will
    /// just return the loaded model
    func load() async throws -> ModelContainer {
        switch loadState {
        case .idle:
            // limit the buffer cache
            MLX.GPU.set(cacheLimit: 20 * 1024 * 1024)

            let modelContainer = try await VLMModelFactory.shared.loadContainer(
                configuration: modelConfiguration
            ) { [modelConfiguration] progress in
                Task { @MainActor in
                    self.modelInfo =
                        "Downloading \(modelConfiguration.name): \(Int(progress.fractionCompleted * 100))%"
                }
            }

            let numParams = await modelContainer.perform { context in
                context.model.numParameters()
            }

            self.prompt = modelConfiguration.defaultPrompt
            self.modelInfo = "Loaded \(modelConfiguration.id). Weights: \(numParams / (1024*1024))M"
            loadState = .loaded(modelContainer)
            return modelContainer

        case .loaded(let modelContainer):
            return modelContainer
        }
    }

    private func generate(prompt: String, image: CIImage?, videoURL: URL?) async {

        self.output = ""

        do {
            let modelContainer = try await load()

            // each time you generate you will get something new
            MLXRandom.seed(UInt64(Date.timeIntervalSinceReferenceDate * 1000))

            try await modelContainer.perform { (context: ModelContext) -> Void in

                let images: [UserInput.Image] =
                    if let image {
                        [UserInput.Image.ciImage(image)]
                    } else {
                        []
                    }
                let videos: [UserInput.Video] =
                    if let videoURL {
                        [.url(videoURL)]
                    } else {
                        []
                    }
                let messages: [[String: Any]] =
                    if !images.isEmpty || !videos.isEmpty {
                        [
                            [
                                "role": "user",
                                "content": [
                                    [
                                        "type": "text",
                                        "text": videoURL != nil
                                            ? videoSystemPrompt : imageSystemPrompt,
                                    ]
                                ]
                                    // Messages format for Qwen 2 VL, Qwen 2.5 VL. May need to be adapted for other models.
                                    + images.map { _ in
                                        ["type": "image"]
                                    }
                                    + videos.map { _ in
                                        ["type": "video"]
                                    },
                            ]
                        ]
                    } else {
                        [
                            [
                                "role": "user",
                                "content": prompt,
                            ]
                        ]
                    }
                var userInput = UserInput(messages: messages, images: images, videos: videos)
                userInput.processing.resize = .init(width: 448, height: 448)

                let lmInput = try await context.processor.prepare(input: userInput)

                let stream = try MLXLMCommon.generate(
                    input: lmInput, parameters: generateParameters, context: context)

                // generate and output in batches
                for await batch in stream._throttle(
                    for: updateInterval, reducing: Generation.collect)
                {
                    let output = batch.compactMap { $0.chunk }.joined(separator: "")
                    if !output.isEmpty {
                        Task { @MainActor [output] in
                            self.output += output
                        }
                    }

                    if let completion = batch.compactMap({ $0.info }).first {
                        Task { @MainActor in
                            self.stat = "\(completion.tokensPerSecond) tokens/s"
                        }
                    }
                }
            }
        } catch {
            output = "Failed: \(error)"
        }
    }

    func generate(image: CIImage?, videoURL: URL?) {
        guard !running else { return }
        let currentPrompt = prompt
        prompt = ""
        generationTask = Task {
            running = true
            await generate(prompt: currentPrompt, image: image, videoURL: videoURL)
            running = false
        }
    }

    func cancelGeneration() {
        generationTask?.cancel()
        running = false
    }
}

#if os(iOS) || os(visionOS)
    struct TransferableVideo: Transferable {
        let url: URL

        static var transferRepresentation: some TransferRepresentation {
            FileRepresentation(contentType: .movie) { movie in
                SentTransferredFile(movie.url)
            } importing: { received in
                let sandboxURL = try SandboxFileTransfer.transferFileToTemp(from: received.file)
                return .init(url: sandboxURL)
            }
        }
    }
#endif

struct SandboxFileTransfer {
    static func transferFileToTemp(from sourceURL: URL) throws -> URL {
        let tempDir = FileManager.default.temporaryDirectory
        let sandboxURL = tempDir.appendingPathComponent(sourceURL.lastPathComponent)

        if FileManager.default.fileExists(atPath: sandboxURL.path()) {
            try FileManager.default.removeItem(at: sandboxURL)
        }

        try FileManager.default.copyItem(at: sourceURL, to: sandboxURL)
        return sandboxURL
    }
}<|MERGE_RESOLUTION|>--- conflicted
+++ resolved
@@ -336,11 +336,8 @@
 
     /// This controls which model loads. `smolvlm` is very small even unquantized, so it will fit on
     /// more devices.
-<<<<<<< HEAD
+    // TODO: revert to whatever main has before merge
     let modelConfiguration = VLMRegistry.gemma3_4B_it_4bit
-=======
-    let modelConfiguration = VLMRegistry.smolvlm
->>>>>>> efb9ed77
 
     /// parameters controlling the output – use values appropriate for the model selected above
     let generateParameters = MLXLMCommon.GenerateParameters(
